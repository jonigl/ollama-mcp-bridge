--- conflicted
+++ resolved
@@ -169,9 +169,6 @@
 }
 ```
 
-<<<<<<< HEAD
-### CORS Configurationn
-=======
 > [!WARNING]
 > **Docker Command Limitations**: When running in Docker, MCP servers should use commands available in the container:
 > - ✅ `npx` for Node.js-based MCP servers
@@ -181,7 +178,6 @@
 > - ❌ Local file paths from your host machine
 
 ### CORS Configuration
->>>>>>> 1d89ed01
 
 Configure Cross-Origin Resource Sharing (CORS) to allow requests from your frontend applications:
 
